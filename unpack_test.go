package extract

import (
	"archive/tar"
	"archive/zip"
	"bytes"
	"compress/gzip"
	"context"
	"encoding/hex"
	"fmt"
	"io"
	"io/fs"
	"os"
	"path/filepath"
	"runtime"
	"strings"
	"testing"

	"github.com/andybalholm/brotli"
	"github.com/dsnet/compress/bzip2"
	"github.com/hashicorp/go-extract/config"
	"github.com/hashicorp/go-extract/extractor"
	"github.com/hashicorp/go-extract/target"
	"github.com/hashicorp/go-extract/telemetry"
)

// TestGetUnpackFunction implements test cases
func TestGetUnpackFunction(t *testing.T) {
	// test cases
	cases := []struct {
		name           string
		createTestFile func(*testing.T, string) string
		expected       extractor.UnpackFunc
	}{
		{
			name:           "get zip extractor from file",
			createTestFile: createTestZip,
			expected:       extractor.UnpackZip,
		},
		{
			name:           "get tar extractor from file",
			createTestFile: createTestTar,
			expected:       extractor.UnpackTar,
		},
		{
			name:           "get gzip extractor from file",
			createTestFile: createTestGzipWithFile,
			expected:       extractor.UnpackGZip,
		},
		{
			name:           "get 7zip extractor for 7z file",
			createTestFile: create7zip,
			expected:       extractor.Unpack7Zip,
		},
		{
			name:           "get nil extractor fot textfile",
			createTestFile: createTestNonArchive,
			expected:       nil,
		},
	}

	// run cases
	for _, tc := range cases {
		t.Run(tc.name, func(t *testing.T) {

			// create testing directory
			testDir := t.TempDir()

			// prepare vars
			want := tc.expected

			// perform actual tests
			f, err := os.Open(tc.createTestFile(t, testDir))
			if err != nil {
				f.Close()
				t.Fatal(err)
			}
			input, err := io.ReadAll(f)
			if err != nil {
				f.Close()
				t.Fatal(err)
			}
			got := GetUnpackFunction(input)
			f.Close()

			// success if both are nil and no engine found
			if fmt.Sprintf("%T", got) != fmt.Sprintf("%T", want) {
				t.Fatalf("expected: %v\ngot: %v", want, got)
			}
		})
	}
}

// createGzip creates a gzip archive at dstFile with contents from input
func createGzip(dstFile string, input io.Reader) {
	// Create a new gzipped file
	gzippedFile, err := os.Create(dstFile)
	if err != nil {
		panic(err)
	}
	defer gzippedFile.Close()

	// Create a new gzip writer
	gzipWriter := gzip.NewWriter(gzippedFile)
	defer gzipWriter.Close()

	// Copy the contents of the original file to the gzip writer
	_, err = io.Copy(gzipWriter, input)
	if err != nil {
		panic(err)
	}

	// Flush the gzip writer to ensure all data is written
	gzipWriter.Flush()
}

func create7zip(t *testing.T, dstDir string) string {
	tmpFile := filepath.Join(t.TempDir(), "test.7z")
	archiveBytes, err := hex.DecodeString("377abcaf271c00049af18e7973000000000000002000000000000000a7e80f9801000b48656c6c6f20576f726c6421000000813307ae0fcef2b20c07c8437f41b1fafddb88b6d7636b8bd58a0e24a2f717a5f156e37f41fd00833298421d5d088c0cf987b30c0473663599e4d2f21cb69620038f10458109662135c3024189f42799abe3227b174a853e824f808b2efaab000017061001096300070b01000123030101055d001000000c760a015bcfa0a70000")
	if err != nil {
		panic(err)
	}
	if err := os.WriteFile(tmpFile, archiveBytes, 0644); err != nil {
		t.Fatal(err)
	}
	return tmpFile
}

// createTestGzipWithFile creates a test gzip file in dstDir for testing
func createTestGzipWithFile(t *testing.T, dstDir string) string {

	// define target
	targetFile := filepath.Join(dstDir, "GzipWithFile.gz")

	// create a temporary dir for files in zip archive
	tmpDir := t.TempDir()

	// prepare test file for be added to zip
	testFilePath := filepath.Join(tmpDir, "test")
	createTestFile(testFilePath, "foobar content")
	f1, err := os.Open(testFilePath)
	if err != nil {
		panic(err)
	}
	defer f1.Close()

	// create Gzip file
	createGzip(targetFile, f1)

	// return path to zip
	return targetFile
}

func createGzipFromFile(dstFile string, srcFile string) {
	// Create a new gzipped file
	gzippedFile, err := os.Create(dstFile)
	if err != nil {
		panic(err)
	}
	defer gzippedFile.Close()

	// Create a new gzip writer
	gzipWriter := gzip.NewWriter(gzippedFile)
	defer gzipWriter.Close()

	// open src file
	src, err := os.Open(srcFile)
	if err != nil {
		panic(err)
	}
	defer src.Close()

	// Copy the contents of the original file to the gzip writer
	_, err = io.Copy(gzipWriter, src)
	if err != nil {
		panic(err)
	}

	// Flush the gzip writer to ensure all data is written
	gzipWriter.Flush()
}

// createTestZip is a helper function to generate test data
func createTestZip(t *testing.T, dstDir string) string {

	targetFile := filepath.Join(dstDir, "TestZip.zip")

	// create a temporary dir for files in zip archive
	tmpDir := t.TempDir()

	// prepare generated zip+writer
	archive, _ := os.Create(targetFile)
	defer archive.Close()
	zipWriter := zip.NewWriter(archive)
	defer zipWriter.Close()

	// prepare testfile for be added to zip
	testFilePath := filepath.Join(tmpDir, "test")
	createTestFile(testFilePath, "foobar content")
	f1, err := os.Open(testFilePath)
	if err != nil {
		panic(err)
	}
	defer f1.Close()

	// write file into zip
	w1, _ := zipWriter.Create("test")
	if _, err := io.Copy(w1, f1); err != nil {
		panic(err)
	}

	// return path to zip
	return targetFile
}

// createTestNonArchive is a helper function to generate test data
func createTestNonArchive(t *testing.T, dstDir string) string {
	targetFile := filepath.Join(dstDir, "test.txt")
	createTestFile(targetFile, "foo bar test")
	return targetFile
}

// createTestFile is a helper function to generate test files
func createTestFile(path string, content string) {
	err := createTestFileWithPerm(path, content, 0640)
	if err != nil {
		panic(err)
	}
}

// createTestTar is a helper function to generate test data
func createTestTar(t *testing.T, dstDir string) string {

	targetFile := filepath.Join(dstDir, "TarNormal.tar")

	// create a temporary dir for files in tar archive
	tmpDir := t.TempDir()

	// prepare generated zip+writer

	f, _ := os.OpenFile(targetFile, os.O_WRONLY|os.O_CREATE|os.O_APPEND, 0600)
	tarWriter := tar.NewWriter(f)
	defer f.Close()

	// prepare testfile for be added to tar
	testFilePath := filepath.Join(tmpDir, "test")
	createTestFile(testFilePath, "foobar content")
	f1, err := os.Open(testFilePath)
	if err != nil {
		panic(err)
	}
	defer f1.Close()

	// Add file to tar
	addFileToTarArchive(tarWriter, filepath.Base(f1.Name()), f1)

	// close tar
	tarWriter.Close()

	// return path to tar
	return targetFile
}

func createTestTarWithFiles(dst string, files map[string]string) {

	// prepare generated zip+writer
	f, _ := os.OpenFile(dst, os.O_WRONLY|os.O_CREATE|os.O_APPEND, 0600)
	defer f.Close()
	tarWriter := tar.NewWriter(f)

	for nameInArchive, origFile := range files {
		f1, err := os.Open(origFile)
		if err != nil {
			panic(err)
		}
		defer f1.Close()

		addFileToTarArchive(tarWriter, nameInArchive, f1)
	}

	// close tar
	tarWriter.Close()
}

// addFileToTarArchive is a helper function
func addFileToTarArchive(tarWriter *tar.Writer, fileName string, f1 *os.File) {

	fileInfo, err := os.Lstat(f1.Name())
	if err != nil {
		panic(err)
	}

	// create a new dir/file header
	header, err := tar.FileInfoHeader(fileInfo, fileInfo.Name())
	if err != nil {
		panic(err)
	}

	// adjust filename
	header.Name = fileName

	// write the header
	if err := tarWriter.WriteHeader(header); err != nil {
		panic(err)
	}

	// add content
	if _, err := io.Copy(tarWriter, f1); err != nil {
		panic(err)
	}
}

// TestUnpack is a test function
func TestUnpack(t *testing.T) {

	// test cases
	cases := []struct {
		name        string
		fn          func(*testing.T, string) string
		expectError bool
	}{
		{
			name:        "get zip extractor from file",
			fn:          createTestZip,
			expectError: false,
		},
		{
			name:        "get tar extractor from file",
			fn:          createTestTar,
			expectError: false,
		},
		{
			name:        "get gzip extractor from file",
			fn:          createTestGzipWithFile,
			expectError: false,
		},
		{
			name:        "get nil extractor fot textfile",
			fn:          createTestNonArchive,
			expectError: true,
		},
	}

	// run cases
	for i, tc := range cases {
		t.Run(tc.name, func(t *testing.T) {
			// create testing directory
			testDir := t.TempDir()

			// prepare vars
			want := tc.expectError

			// perform actual tests
			archive, err := os.Open(tc.fn(t, testDir))
			if err != nil {
				panic(err)
			}
			defer archive.Close()
			err = Unpack(
				context.Background(),
				archive,
				testDir,
				config.NewConfig(
					config.WithOverwrite(true),
				),
			)
			got := err != nil

			// success if both are nil and no engine found
			if want != got {
				t.Errorf("test case %d failed: %s\nexpected error: %v\ngot: %s", i, tc.name, want, err)
			}
		})
	}
}

<<<<<<< HEAD
=======
// TestUnpack is a test function
func TestUnpackToMemory(t *testing.T) {

	// test cases
	cases := []struct {
		name        string
		fn          func(*testing.T, string) string
		expectError bool
	}{
		{
			name:        "get zip extractor from file",
			fn:          createTestZip,
			expectError: false,
		},
		{
			name:        "get tar extractor from file",
			fn:          createTestTar,
			expectError: false,
		},
		{
			name:        "get gzip extractor from file",
			fn:          createTestGzipWithFile,
			expectError: false,
		},
		{
			name:        "get nil extractor fot textfile",
			fn:          createTestNonArchive,
			expectError: true,
		},
	}

	// run cases
	for i, tc := range cases {
		t.Run(tc.name, func(t *testing.T) {
			// create testing directory
			testDir := t.TempDir()

			// prepare vars
			want := tc.expectError

			// perform actual tests
			archive, err := os.Open(tc.fn(t, testDir))
			if err != nil {
				panic(err)
			}
			defer archive.Close()
			err = UnpackTo(
				context.Background(),
				target.NewMemory(),
				"",
				archive,
				config.NewConfig(
					config.WithOverwrite(true),
				),
			)
			got := err != nil

			// success if both are nil and no engine found
			if want != got {
				t.Errorf("test case %d failed: %s\nexpected error: %v\ngot: %s", i, tc.name, want, err)
			}
		})
	}
}

func TestGetHeader(t *testing.T) {
	tests := []struct {
		name    string
		src     io.Reader
		wantErr bool
	}{
		{
			name:    "Read header from bytes.Buffer (implements io.Seeker)",
			src:     bytes.NewBuffer([]byte("test data")),
			wantErr: false,
		},
		{
			name:    "Read header from bytes.Reader (implements io.Seeker)",
			src:     bytes.NewReader([]byte("test data")),
			wantErr: false,
		},
		// Add more test cases as needed
	}

	for _, tt := range tests {
		t.Run(tt.name, func(t *testing.T) {
			_, _, err := getHeader(tt.src)
			if (err != nil) != tt.wantErr {
				t.Errorf("getHeader() error = %v, wantErr %v", err, tt.wantErr)
			}
		})
	}
}

>>>>>>> ddfdb4d1
func gen1024ByteGzip(t *testing.T, dstDir string) string {
	testFile := filepath.Join(dstDir, "GzipWithFile.gz")
	createGzip(testFile, strings.NewReader(strings.Repeat("A", 1024)))
	return testFile
}

func genSingleFileTar(t *testing.T, dstDir string) string {
	// create a temporary dir for files in tar archive
	tmpDir := t.TempDir()

	// create test file
	testFile := filepath.Join(tmpDir, "testFile")
	createTestFile(testFile, strings.Repeat("A", 1024))

	tarFileName := filepath.Join(dstDir, "TarNormalSingleFile.tar")
	createTestTarWithFiles(tarFileName, map[string]string{"TestFile": testFile})
	return tarFileName
}

func genTarGzWith5Files(t *testing.T, dstDir string) string {
	// create a temporary dir for files in tar archive
	tmpDir := t.TempDir()

	// create test files
	for i := 0; i < 5; i++ {
		testFile := filepath.Join(tmpDir, fmt.Sprintf("testFile%d", i))
		createTestFile(testFile, strings.Repeat("A", 1024))
	}
	tmpTar := filepath.Join(tmpDir, "tmp.tar")
	createTestTarWithFiles(tmpTar, map[string]string{
		"testFile0": filepath.Join(tmpDir, "testFile0"),
		"testFile1": filepath.Join(tmpDir, "testFile1"),
		"testFile2": filepath.Join(tmpDir, "testFile2"),
		"testFile3": filepath.Join(tmpDir, "testFile3"),
		"testFile4": filepath.Join(tmpDir, "testFile4"),
	})

	gzipFileName := filepath.Join(dstDir, "TarGzWith5Files.tar.gz")
	createGzipFromFile(gzipFileName, tmpTar)
	return gzipFileName
}

// TestTelemetryHook is a test function for the telemetry hook
func TestTelemetryHook(t *testing.T) {
	cases := []struct {
		name                  string
		inputGenerator        func(*testing.T, string) string
		inputName             string
		dst                   string
		WithContinueOnError   bool
		WithCreateDestination bool
		WithMaxExtractionSize int64
		WithMaxFiles          int64
		WithOverwrite         bool
		expectedTelemetryData telemetry.Data
		expectError           bool
	}{
		{
			name:                  "normal gzip with file",
			inputGenerator:        gen1024ByteGzip,
			dst:                   ".",
			WithContinueOnError:   false,
			WithCreateDestination: false,
			WithMaxExtractionSize: 1024,
			WithMaxFiles:          1,
			WithOverwrite:         false,
			expectedTelemetryData: telemetry.Data{
				ExtractedDirs:    0,
				ExtractedFiles:   1,
				ExtractionErrors: 0,
				ExtractionSize:   1024,
				ExtractedType:    "gz",
			},
			expectError: false,
		},
		{
			name:                  "normal gzip with file, and decompression target-name",
			inputGenerator:        gen1024ByteGzip,
			dst:                   "target-file", // important: the gzip decompression has a filename das dst
			WithContinueOnError:   false,
			WithCreateDestination: false,
			WithMaxExtractionSize: 1024,
			WithMaxFiles:          1,
			WithOverwrite:         false,
			expectedTelemetryData: telemetry.Data{
				ExtractedDirs:    0,
				ExtractedFiles:   1,
				ExtractionErrors: 0,
				ExtractionSize:   1024,
				ExtractedType:    "gz",
			},
			expectError: false,
		},
		{
			name:                  "normal gzip with file and decompression target-name in sub-dir failing",
			inputGenerator:        gen1024ByteGzip,
			inputName:             "GzipWithFile.gz",
			dst:                   "sub/target", // important: the gzip decompression has a filename as dst
			WithContinueOnError:   false,
			WithCreateDestination: false,
			WithMaxExtractionSize: 1024,
			WithMaxFiles:          1,
			WithOverwrite:         false,
			expectedTelemetryData: telemetry.Data{
				ExtractedDirs:    0,
				ExtractedFiles:   0,
				ExtractionErrors: 1,
				ExtractionSize:   0,
				ExtractedType:    "gz",
			},
			expectError: true,
		},
		{
			name:                  "normal gzip with file, and decompression target-name in sub-dir with sub-dir-creation",
			inputGenerator:        gen1024ByteGzip,
			inputName:             "GzipWithFile.gz",
			dst:                   "sub/target", // important: the gzip decompression has a filename das dst
			WithContinueOnError:   false,
			WithCreateDestination: true,
			WithMaxExtractionSize: 1024,
			WithMaxFiles:          1,
			WithOverwrite:         false,
			expectedTelemetryData: telemetry.Data{
				ExtractedDirs:    0,
				ExtractedFiles:   1,
				ExtractionErrors: 0,
				ExtractionSize:   1024,
				ExtractedType:    "gz",
			},
			expectError: false,
		},
		{
			name:                  "normal tar with file",
			inputGenerator:        genSingleFileTar,
			dst:                   ".",
			WithContinueOnError:   false,
			WithCreateDestination: false,
			WithMaxExtractionSize: 1024,
			WithMaxFiles:          1,
			WithOverwrite:         false,
			expectedTelemetryData: telemetry.Data{
				ExtractedDirs:    0,
				ExtractedFiles:   1,
				ExtractionErrors: 0,
				ExtractionSize:   1024,
				ExtractedType:    "tar",
			},
			expectError: false,
		},
		{
			name:                  "normal tar with file, extracted file too big",
			inputGenerator:        genSingleFileTar,
			dst:                   ".",
			WithContinueOnError:   false,
			WithCreateDestination: false,
			WithMaxExtractionSize: 1023,
			WithMaxFiles:          1,
			WithOverwrite:         false,
			expectedTelemetryData: telemetry.Data{
				ExtractedDirs:    0,
				ExtractedFiles:   0,
				ExtractionErrors: 1,
				ExtractionSize:   0,
				ExtractedType:    "tar",
			},
			expectError: true,
		},
		{
			name:                  "normal tar.gz with 5 files",
			inputGenerator:        genTarGzWith5Files,
			dst:                   ".",
			WithContinueOnError:   false,
			WithCreateDestination: false,
			WithMaxExtractionSize: -1, // no limit, remark: the size(tar-archive) > 1025 * 5
			WithMaxFiles:          5,
			WithOverwrite:         false,
			expectedTelemetryData: telemetry.Data{
				ExtractedDirs:    0,
				ExtractedFiles:   5,
				ExtractionErrors: 0,
				ExtractionSize:   1024 * 5,
				ExtractedType:    "tar.gz",
			},
			expectError: false,
		},
		{
			name:                  "normal tar.gz with file with max files limit",
			inputGenerator:        genTarGzWith5Files,
			dst:                   ".",
			WithContinueOnError:   false,
			WithCreateDestination: false,
			WithMaxExtractionSize: -1, // no limit, remark: the size(tar-archive) > 1025 * 5
			WithMaxFiles:          4,
			WithOverwrite:         false,
			expectedTelemetryData: telemetry.Data{
				ExtractedDirs:    0,
				ExtractedFiles:   4,
				ExtractionErrors: 1,
				ExtractionSize:   1024 * 4,
				ExtractedType:    "tar.gz",
			},
			expectError: true,
		},
		{
			name:                  "normal tar.gz with file failing bc/ of missing sub directory",
			inputGenerator:        genTarGzWith5Files,
			dst:                   "sub",
			WithContinueOnError:   true,
			WithCreateDestination: false,
			WithMaxExtractionSize: -1, // no limit, remark: the size(tar-archive) > 1025 * 5
			WithMaxFiles:          5,
			WithOverwrite:         false,
			expectedTelemetryData: telemetry.Data{
				ExtractedDirs:    0,
				ExtractedFiles:   0,
				ExtractionErrors: 5,
				ExtractionSize:   0,
				ExtractedType:    "tar.gz",
			},
			expectError: false,
		},
		{
			name:                  "normal zip file",
			inputGenerator:        createTestZip,
			dst:                   ".",
			WithMaxFiles:          1,
			WithMaxExtractionSize: 14,
			expectedTelemetryData: telemetry.Data{
				ExtractedDirs:    0,
				ExtractedFiles:   1,
				ExtractionErrors: 0,
				ExtractionSize:   14,
				ExtractedType:    "zip",
			},
			expectError: false,
		},
		{
			name:                  "normal zip file extraction size exceeded",
			inputGenerator:        createTestZip,
			dst:                   ".",
			WithMaxExtractionSize: 10,
			expectedTelemetryData: telemetry.Data{
				ExtractedDirs:    0,
				ExtractedFiles:   0,
				ExtractionErrors: 1,
				ExtractionSize:   0,
				ExtractedType:    "zip",
			},
			expectError: true,
		},
	}

	// run cases
	for i, tc := range cases {
		t.Run(tc.name, func(t *testing.T) {
			// create testing directory
			testDir := t.TempDir()

			// open file
			archive, err := os.Open(tc.inputGenerator(t, testDir))
			if err != nil {
				panic(err)
			}

			// prepare config
			var td *telemetry.Data
			hook := func(ctx context.Context, d *telemetry.Data) {
				td = d
			}

			cfg := config.NewConfig(
				config.WithContinueOnError(tc.WithContinueOnError),
				config.WithCreateDestination(tc.WithCreateDestination),
				config.WithMaxExtractionSize(tc.WithMaxExtractionSize),
				config.WithMaxFiles(tc.WithMaxFiles),
				config.WithOverwrite(tc.WithOverwrite),
				config.WithTelemetryHook(hook),
			)

			// perform actual tests
			ctx := context.Background()
			dstDir := filepath.Join(testDir, tc.dst)
			err = Unpack(ctx, archive, dstDir, cfg)
			archive.Close()

			// check if error is expected
			if tc.expectError != (err != nil) {
				t.Errorf("test case %d failed: %s\nexpected error: %v\ngot: %s", i, tc.name, tc.expectError, err)
			}

			// compare collected and expected ExtractedFiles
			if td.ExtractedFiles != tc.expectedTelemetryData.ExtractedFiles {
				t.Errorf("test case %d failed: %s (ExtractedFiles)\nexpected: %v\ngot: %v\n%v", i, tc.name, tc.expectedTelemetryData.ExtractedFiles, td.ExtractedFiles, td)
			}

			// compare collected and expected ExtractionErrors
			if td.ExtractionErrors != tc.expectedTelemetryData.ExtractionErrors {
				t.Errorf("test case %d failed: %s (ExtractionErrors)\nexpected: %v\ngot: %v", i, tc.name, tc.expectedTelemetryData.ExtractionErrors, td.ExtractionErrors)
			}

			// compare collected and expected ExtractionSize
			if td.ExtractionSize != tc.expectedTelemetryData.ExtractionSize {
				t.Errorf("test case %d failed: %s (ExtractionSize [e:%v|g:%v])\nexpected: %v\ngot: %v", i, tc.name, tc.expectedTelemetryData.ExtractionSize, td.ExtractionSize, tc.expectedTelemetryData.ExtractionSize, td.ExtractionSize)
			}

			// compare collected and expected ExtractedType
			if td.ExtractedType != tc.expectedTelemetryData.ExtractedType {
				t.Errorf("test case %d failed: %s (ExtractedType)\nexpected: %v\ngot: %v", i, tc.name, tc.expectedTelemetryData.ExtractedType, td.ExtractedType)
			}

		})
	}
}

// TestUnpackWithTypes is a test function
func TestUnpackWithTypes(t *testing.T) {

	// test cases
	cases := []struct {
		name          string
		cfg           *config.Config
		archiveName   string
		content       []byte
		gen           func(target string, data []byte) io.Reader
		expectedFiles []string
		expectError   bool
	}{
		{
			name:          "get zip extractor from file",
			cfg:           config.NewConfig(config.WithExtractType(FileTypeGZip)),
			archiveName:   "TestZip.gz",
			content:       compressGzip([]byte("foobar content")),
			gen:           createFile,
			expectedFiles: []string{"TestZip"},
			expectError:   false,
		},
		{
			name:        "set type to non-valid type and expect error",
			cfg:         config.NewConfig(config.WithExtractType("foo")),
			archiveName: "TestZip.gz",
			content:     compressGzip([]byte("foobar content")),
			gen:         createFile,
			expectError: true,
		},
		{
			name:          "get brotli extractor for file",
			cfg:           config.NewConfig(),
			archiveName:   "TestBrotli.br",
			content:       compressBrotli([]byte("foobar content")),
			gen:           createFile,
			expectedFiles: []string{"TestBrotli"},
			expectError:   false,
		},
		{
			name:        "extract zip file inside a tar.gz archive with extract type set to tar.gz",
			cfg:         config.NewConfig(config.WithExtractType(FileTypeTarGZip)),
			archiveName: "example.json.zip.tar.gz",
			content: compressGzip(packTarWithContent([]tarContent{
				{
					Content:    packZipWithContent([]zipContent{{Name: "example.json", Content: []byte(`{"foo": "bar"}`)}}),
					Linktarget: "",
					Mode:       0644,
					Name:       "example.json.zip",
					Filetype:   tar.TypeReg,
				},
			})),
			gen:           createFile,
			expectedFiles: []string{"example.json.zip"},
			expectError:   false,
		},
		{
			name:        "extract zip file inside a tar.gz archive with extract type set to zip, so that it fails",
			cfg:         config.NewConfig(config.WithExtractType(FileTypeZIP)),
			archiveName: "example.json.zip.tar.gz",
			content: compressGzip(packTarWithContent([]tarContent{
				{
					Content:    packZipWithContent([]zipContent{{Name: "example.json", Content: []byte(`{"foo": "bar"}`)}}),
					Linktarget: "",
					Mode:       0644,
					Name:       "example.json.zip",
					Filetype:   tar.TypeReg,
				},
			})),
			gen:         createFile,
			expectError: true,
		},
	}

	for i, tc := range cases {
		t.Run(tc.name, func(t *testing.T) {
			// create testing directory
			testDir := t.TempDir()

			// prepare vars
			want := tc.expectError

			// perform actual tests
			archive := tc.gen(filepath.Join(testDir, tc.archiveName), tc.content)
			err := Unpack(
				context.Background(),
				archive,
				testDir,
				tc.cfg,
			)
			defer func() {
				if closer, ok := archive.(io.Closer); ok {
					if closeErr := closer.Close(); closeErr != nil {
						t.Fatal(closeErr)
					}
				}
			}()

			// success if both are nil and no engine found
			if want != (err != nil) {
				t.Errorf("test case %d failed: %s\nexpected error: %v\ngot: %s", i, tc.name, want, err)
			}

			// check for created files
			for _, file := range tc.expectedFiles {
				_, err := os.Stat(filepath.Join(testDir, file))
				if err != nil {
					t.Errorf("test case %d failed: %s\nexpected file: %s\ngot: %s", i, tc.name, file, err)
				}
			}
		})
	}

}

// createFile creates a file with the given data and returns a reader for it.
func createFile(target string, data []byte) io.Reader {

	// Write the compressed data to the file
	if err := os.WriteFile(target, data, 0640); err != nil {
		panic(fmt.Errorf("error writing compressed data to file: %w", err))
	}

	// Open the file
	newFile, err := os.Open(target)
	if err != nil {
		panic(fmt.Errorf("error opening file: %w", err))
	}

	return newFile
}

// compressGzip compresses data using gzip algorithm
func compressGzip(data []byte) []byte {
	buf := &bytes.Buffer{}
	gzWriter := gzip.NewWriter(buf)
	if _, err := gzWriter.Write(data); err != nil {
		panic(err)
	}
	if err := gzWriter.Close(); err != nil {
		panic(err)
	}
	return buf.Bytes()
}

// Compress a byte slice with Brotli
func compressBrotli(data []byte) []byte {
	// Create a new Brotli writer
	brotliBuf := new(bytes.Buffer)
	brotliWriter := brotli.NewWriter(brotliBuf)

	// Write the data to the Brotli writer
	_, err := brotliWriter.Write(data)
	if err != nil {
		return nil
	}

	// Close the Brotli writer
	err = brotliWriter.Close()
	if err != nil {
		return nil
	}

	return brotliBuf.Bytes()
}

// compressBzip2 compresses data with bzip2 algorithm.
func compressBzip2(data []byte) []byte {
	// Create a new Bzip2 writer
	var buf bytes.Buffer
	w, err := bzip2.NewWriter(&buf, &bzip2.WriterConfig{
		Level: bzip2.DefaultCompression,
	})
	if err != nil {
		panic(fmt.Errorf("error creating bzip2 writer: %w", err))
	}

	// Write the data to the Bzip2 writer
	_, err = w.Write(data)
	if err != nil {
		panic(fmt.Errorf("error writing data to bzip2 writer: %w", err))
	}

	// Close the Bzip2 writer
	err = w.Close()
	if err != nil {
		panic(fmt.Errorf("error closing bzip2 writer: %w", err))
	}

	return buf.Bytes()
}

// tarContent is a struct to store the content of a tar file
type tarContent struct {
	Content    []byte
	Linktarget string
	Mode       os.FileMode
	Name       string
	Filetype   byte
}

// packTarWithContent creates a tar file with the given content
func packTarWithContent(content []tarContent) []byte {

	// create tar writer
	writeBuffer := bytes.NewBuffer([]byte{})
	tw := tar.NewWriter(writeBuffer)

	// write content
	for _, c := range content {

		// create header
		hdr := &tar.Header{
			Name:     c.Name,
			Mode:     int64(c.Mode),
			Size:     int64(len(c.Content)),
			Linkname: c.Linktarget,
			Typeflag: c.Filetype,
		}

		// write header
		if err := tw.WriteHeader(hdr); err != nil {
			panic(err)
		}

		// write data
		if _, err := tw.Write(c.Content); err != nil {
			panic(err)
		}
	}

	// close tar writer
	if err := tw.Close(); err != nil {
		panic(err)
	}

	return writeBuffer.Bytes()
}

type zipContent struct {
	Name    string
	Content []byte
}

func packZipWithContent(content []zipContent) []byte {
	// create zip writer
	writeBuffer := bytes.NewBuffer([]byte{})
	zw := zip.NewWriter(writeBuffer)

	// write content
	for _, c := range content {

		// create header
		f, err := zw.Create(c.Name)
		if err != nil {
			panic(err)
		}

		// write data
		if _, err := f.Write(c.Content); err != nil {
			panic(err)
		}
	}

	// close zip writer
	if err := zw.Close(); err != nil {
		panic(err)
	}

	return writeBuffer.Bytes()
}

// TestUnsupportedArchiveNames is a test function
func TestUnsupportedArchiveNames(t *testing.T) {
	// test cases
	cases := []struct {
		name        string
		createInput func(string) string
		windows     string
		other       string
	}{
		{
			name: "valid archive name (gzip)",
			createInput: func(path string) string {
				fPath := strings.Join([]string{path, "test.gz"}, string(filepath.Separator))
				createTestFile(fPath, string(compressGzip([]byte("foobar content"))))
				return fPath
			},
			windows: "test",
			other:   "test",
		},
		{
			name: "invalid reported 1 (..bz2)",
			createInput: func(path string) string {
				fPath := strings.Join([]string{path, "..bz2"}, string(filepath.Separator))
				createTestFile(fPath, string(compressBzip2([]byte("foobar content"))))
				return fPath
			},
			windows: "goextract-decompressed-content",
			other:   "goextract-decompressed-content",
		},
		{
			name: "invalid reported 2 (test..bz2)",
			createInput: func(path string) string {
				fPath := strings.Join([]string{path, "test..bz2"}, string(filepath.Separator))
				createTestFile(fPath, string(compressBzip2([]byte("foobar content"))))
				return fPath
			},
			windows: "test.",
			other:   "test.",
		},
		{
			name: "invalid reported 3 (test.bz2.)",
			createInput: func(path string) string {
				fPath := strings.Join([]string{path, "test.bz2."}, string(filepath.Separator))
				createTestFile(fPath, string(compressBzip2([]byte("foobar content"))))
				return fPath
			},
			windows: "test.bz2..decompressed",
			other:   "test.bz2..decompressed",
		},
		{
			name: "invalid reported 4 (....bz2)",
			createInput: func(path string) string {
				fPath := strings.Join([]string{path, "....bz2"}, string(filepath.Separator))
				createTestFile(fPath, string(compressBzip2([]byte("foobar content"))))
				return fPath
			},
			windows: "goextract-decompressed-content",
			other:   "...",
		},
		{
			name: "invalid reported 5 (.. ..bz2)",
			createInput: func(path string) string {
				fPath := strings.Join([]string{path, ".. ..bz2"}, string(filepath.Separator))
				createTestFile(fPath, string(compressBzip2([]byte("foobar content"))))
				return fPath
			},
			windows: "goextract-decompressed-content",
			other:   ".. .",
		},
	}

	cfg := config.NewConfig(config.WithCreateDestination(true))

	for i, tc := range cases {
		t.Run(tc.name, func(t *testing.T) {

			// prepare file
			tmpDir := t.TempDir()
			tmpFile := tc.createInput(tmpDir)

			// run test
			archive, err := os.Open(tmpFile)
			if err != nil {
				t.Fatalf("error opening file: %s", err)
			}

			// perform actual tests
			ctx := context.Background()
			dstDir := filepath.Join(tmpDir, "out")
			if err := os.MkdirAll(dstDir, 0755); err != nil {
				t.Fatalf("error creating directory: %s", err)
			}
			err = Unpack(ctx, archive, dstDir, cfg)
			archive.Close()

			// check if error is expected
			if err != nil {
				t.Errorf("test case %d failed: %s\nexpected error: %v\ngot: %s", i, tc.name, false, err)
				return
			}

			// check for created files
			expectedFile := filepath.Join(tmpDir, "out", tc.other)
			if runtime.GOOS == "windows" {
				expectedFile = filepath.Join(tmpDir, "out", tc.windows)
			}
			if _, err := os.Stat(expectedFile); err != nil {
				t.Errorf("test case %d failed: %s\nexpected file: %s\ngot: %s", i, tc.name, expectedFile, err)
				return
			}

		})
	}

}

func TestWithCustomMode(t *testing.T) {

	umask := sniffUmask(t)

	tests := []struct {
		name        string
		data        []byte
		dst         string
		cfg         *config.Config
		expected    map[string]fs.FileMode
		expectError bool
	}{
		{
			name: "dir with 0755 and file with 0644",
			data: compressGzip(packTarWithContent([]tarContent{
				{
					Name: "sub/file",
					Mode: fs.FileMode(0644), // 420
				},
			})),
			cfg: config.NewConfig(
				config.WithCustomCreateDirMode(fs.FileMode(0755)), // 493
			),
			expected: map[string]fs.FileMode{
				"sub":      fs.FileMode(0755), // 493
				"sub/file": fs.FileMode(0644), // 420
			},
		},
		{
			name: "decompress with custom mode",
			data: compressGzip([]byte("foobar content")),
			dst:  "out", // specify decompressed file name
			cfg: config.NewConfig(
				config.WithCustomDecompressFileMode(fs.FileMode(0666)), // 438
			),
			expected: map[string]fs.FileMode{
				"out": fs.FileMode(0666), // 438
			},
		},
		{
			name:        "failing /bc of missing dir creation flag",
			data:        compressGzip([]byte("foobar content")),
			dst:         "foo/out", // specify decompressed file name in sub directory
			cfg:         config.NewConfig(),
			expected:    nil, // should error, bc/ missing dir creation flag
			expectError: true,
		},
		{
			name: "dir with 0755 and file with 0777",
			data: compressGzip([]byte("foobar content")),
			dst:  "foo/out",
			cfg: config.NewConfig(
				config.WithCreateDestination(true),                     // create destination^
				config.WithCustomCreateDirMode(fs.FileMode(0750)),      // 488
				config.WithCustomDecompressFileMode(fs.FileMode(0777)), // 511
			),
			expected: map[string]fs.FileMode{
				"foo":     fs.FileMode(0750), // 488
				"foo/out": fs.FileMode(0777), // 511
			},
			expectError: false, // because its just a compressed byte slice without any directories specified and WithCreateDestination is not set
		},
		{
			name: "dir with 0777 and file with 0777",
			data: compressGzip(packTarWithContent([]tarContent{
				{
					Name: "sub/file",
					Mode: fs.FileMode(0777), // 511
				},
			})),
			cfg: config.NewConfig(
				config.WithCustomCreateDirMode(fs.FileMode(0777)), // 511
			),
			expected: map[string]fs.FileMode{
				"sub":      fs.FileMode(0777), // 511
				"sub/file": fs.FileMode(0777), // 511
			},
		},
		{
			name: "file with 0000 permissions",
			data: compressGzip(packTarWithContent([]tarContent{
				{
					Name: "file",
					Mode: fs.FileMode(0000), // 0
				},
				{
					Name:     "dir/",
					Mode:     fs.FileMode(0000), // 0
					Filetype: tar.TypeDir,
				},
			})),
			cfg: config.NewConfig(),
			expected: map[string]fs.FileMode{
				"file": fs.FileMode(0000), // 0
				"dir":  fs.FileMode(0000), // 0
			},
		},
	}

	for _, tt := range tests {
		t.Run(tt.name, func(t *testing.T) {
			// prepare test
			buf := bytes.NewBuffer(tt.data)
			ctx := context.Background()

			// create temp dir
			tmpDir := t.TempDir()
			dst := filepath.Join(tmpDir, tt.dst)

			// run test
			err := Unpack(ctx, buf, dst, tt.cfg)
			if !tt.expectError && (err != nil) {
				t.Errorf("[%s] Expected no error, but got: %s", tt.name, err)
			}

			if tt.expectError && (err == nil) {
				t.Errorf("[%s] Expected error, but got none", tt.name)
			}

			// check results
			for name, expectedMode := range tt.expected {
				stat, err := os.Stat(filepath.Join(tmpDir, name))
				if err != nil {
					t.Errorf("[%s] Expected file %s to exist, but got: %s", tt.name, name, err)
				}

				skip := false
				// adjust for windows
				if runtime.GOOS == "windows" {
					skip = stat.IsDir() // ignore directories to be checked on windows, reason is that the mode is not under control of the go code
					expectedMode = toWindowsFileMode(stat.IsDir(), expectedMode)
				} else {
					// adjust for umask
					expectedMode = expectedMode & ^umask
				}

				if !skip && stat.Mode().Perm() != expectedMode.Perm() {
					t.Errorf("[%s] Expected directory/file '%s' to have mode %s, but got: %s", tt.name, name, expectedMode.Perm(), stat.Mode().Perm())
				}
			}
		})
	}
}

// sniffUmask is a helper function to get the umask
func sniffUmask(t *testing.T) fs.FileMode {
	t.Helper()

	tmpFile := filepath.Join(t.TempDir(), "file")

	// create 0777 file in temporary directory
	err := createTestFileWithPerm(tmpFile, "foobar content", 0777)
	if err != nil {
		t.Fatalf("error creating test file: %s", err)
	}

	// get stats
	stat, err := os.Stat(tmpFile)
	if err != nil {
		t.Fatalf("error getting file stats: %s", err)
	}

	// get umask
	umask := fs.FileMode(^stat.Mode().Perm() & 0777)

	// return the umask
	return umask
}

// toWindowsFileMode converts a fs.FileMode to a windows file mode
func toWindowsFileMode(isDir bool, mode fs.FileMode) fs.FileMode {

	// handle special case
	if isDir {
		return fs.FileMode(0777)
	}

	// check for write permission
	if mode&0200 != 0 {
		return fs.FileMode(0666)
	}

	// return the mode
	return fs.FileMode(0444)
}

// createTestFile is a helper function to generate test files
func createTestFileWithPerm(path string, content string, mode fs.FileMode) error {
	byteArray := []byte(content)
	return os.WriteFile(path, byteArray, mode)
}

func TestToWindowsFileMode(t *testing.T) {

	if runtime.GOOS != "windows" {
		t.Skip("skipping test on non-windows systems")
	}

	otherMasks := []int{00, 01, 02, 03, 04, 05, 06, 07}
	groupMasks := []int{00, 010, 020, 030, 040, 050, 060, 070}
	userMasks := []int{00, 0100, 0200, 0300, 0400, 0500, 0600, 0700}

	for _, dir := range []bool{true, false} {
		for _, o := range otherMasks {
			for _, g := range groupMasks {
				for _, u := range userMasks {

					// define test directory
					tmpDir := t.TempDir()
					fp := filepath.Join(tmpDir, "test")

					// define mode
					mode := fs.FileMode(u | g | o)

					// create test file or directory
					var err error
					if dir {
						err = os.MkdirAll(fp, mode)
					} else {
						err = createTestFileWithPerm(fp, "foobar content", mode)
					}
					if err != nil {
						t.Fatalf("error creating test file: %s", err)
					}

					// get stats
					stat, err := os.Stat(fp)
					if err != nil {
						t.Fatalf("error getting file stats: %s", err)
					}

					// calculate windows mode
					calculated := toWindowsFileMode(dir, mode)

					// check if the calculated mode is the same as the mode from the stat
					if stat.Mode().Perm() != calculated.Perm() {
						t.Errorf("toWindowsFileMode(%t, %s) calculated mode mode %s, but actual windows mode: %s", dir, mode, calculated.Perm(), stat.Mode().Perm())
					}

				}
			}
		}
	}
}<|MERGE_RESOLUTION|>--- conflicted
+++ resolved
@@ -374,8 +374,6 @@
 	}
 }
 
-<<<<<<< HEAD
-=======
 // TestUnpack is a test function
 func TestUnpackToMemory(t *testing.T) {
 
@@ -441,36 +439,6 @@
 	}
 }
 
-func TestGetHeader(t *testing.T) {
-	tests := []struct {
-		name    string
-		src     io.Reader
-		wantErr bool
-	}{
-		{
-			name:    "Read header from bytes.Buffer (implements io.Seeker)",
-			src:     bytes.NewBuffer([]byte("test data")),
-			wantErr: false,
-		},
-		{
-			name:    "Read header from bytes.Reader (implements io.Seeker)",
-			src:     bytes.NewReader([]byte("test data")),
-			wantErr: false,
-		},
-		// Add more test cases as needed
-	}
-
-	for _, tt := range tests {
-		t.Run(tt.name, func(t *testing.T) {
-			_, _, err := getHeader(tt.src)
-			if (err != nil) != tt.wantErr {
-				t.Errorf("getHeader() error = %v, wantErr %v", err, tt.wantErr)
-			}
-		})
-	}
-}
-
->>>>>>> ddfdb4d1
 func gen1024ByteGzip(t *testing.T, dstDir string) string {
 	testFile := filepath.Join(dstDir, "GzipWithFile.gz")
 	createGzip(testFile, strings.NewReader(strings.Repeat("A", 1024)))
