package extractor

import (
	"archive/zip"
	"context"
	"fmt"
	"io"
	"os"
	"path/filepath"
	"runtime"
	"testing"

	"github.com/hashicorp/go-extract/config"
	"github.com/hashicorp/go-extract/target"
)

// TestZipUnpack test with various testcases the implementation of zip.Unpack
func TestZipUnpack(t *testing.T) {
	cases := []struct {
		name              string
		testFileGenerator func(string) string
		opts              []config.ConfigOption
		expectError       bool
	}{
		{
<<<<<<< HEAD
			name:           "normal zip",
			inputGenerator: createTestZipNormal,
			opts:           []config.ConfigOption{},
			expectError:    false,
		},
		{
			name:           "normal zip with 5 files, but extraction limit",
			inputGenerator: createTestZipNormalFiveFiles,
			opts:           []config.ConfigOption{config.WithMaxFiles(1)},
			expectError:    true,
=======
			name:              "normal zip",
			testFileGenerator: createTestZipNormal,
			opts:              []config.ConfigOption{},
			expectError:       false,
		},
		{
			name:              "normal zip with 5 files",
			testFileGenerator: createTestZipNormalFiveFiles,
			opts:              []config.ConfigOption{},
			expectError:       false,
>>>>>>> 5fd93b08
		},
		{
			name:              "normal zip with 5 files, but extraction limit",
			testFileGenerator: createTestZipNormalFiveFiles,
			opts:              []config.ConfigOption{config.WithMaxFiles(1)},
			expectError:       true,
		},
		// TODO: use context for timeout
		// {
		// 	name:           "normal zip, but extraction time exceeded",
		// 	inputGenerator: createTestZipNormalFiveFiles,
		// 	opts:           []config.ConfigOption{config.WithMaxExtractionTime(0)},
		// 	expectError:    true,
		// },
		{
			name:              "normal zip, but limited extraction size of 1 byte",
			testFileGenerator: createTestZipNormal,
			opts:              []config.ConfigOption{config.WithMaxExtractionSize(1)},
			expectError:       true,
		},
		{
			name:              "malicious zip with path traversal",
			testFileGenerator: createTestZipPathtraversal,
			opts:              []config.ConfigOption{},
			expectError:       true,
		},
		{
			name:              "normal zip with symlink",
			testFileGenerator: createTestZipWithSymlink,
			opts:              []config.ConfigOption{},
			expectError:       false,
		},
		{
			name:              "malicous zip with symlink target containing path traversal",
			testFileGenerator: createTestZipWithSymlinkTargetPathTraversal,
			opts:              []config.ConfigOption{},
			expectError:       true,
		},
		{
			name:              "malicous zip with symlink target refering absolut path",
			testFileGenerator: createTestZipWithSymlinkAbsolutPath,
			opts:              []config.ConfigOption{},
			expectError:       true,
		},
		{
			name:              "malicous zip with symlink name path traversal",
			testFileGenerator: createTestZipWithSymlinkPathTraversalName,
			opts:              []config.ConfigOption{},
			expectError:       true,
		},
		{
			name:              "malicous zip with zip slip attack",
			testFileGenerator: createTestZipWithZipSlip,
			opts:              []config.ConfigOption{config.WithContinueOnError(false)},
			expectError:       true,
		},
		{
			name:              "malicous zip with zip slip attack, but continue without error",
			testFileGenerator: createTestZipWithZipSlip,
			opts:              []config.ConfigOption{config.WithContinueOnError(true)},
			expectError:       false,
		},
		{
			name:              "malicous zip with zip slip attack, but follow sublinks",
			testFileGenerator: createTestZipWithZipSlip,
			opts:              []config.ConfigOption{config.WithFollowSymlinks(true)},
			expectError:       false,
		},
	}

	// run cases
	for i, tc := range cases {
		t.Run(tc.name, func(t *testing.T) {

			// create testing directory
			testDir, err := os.MkdirTemp(os.TempDir(), "test*")
			if err != nil {
				t.Errorf(err.Error())
			}
			testDir = filepath.Clean(testDir) + string(os.PathSeparator)
			defer os.RemoveAll(testDir)

			unzipper := NewZip()

			// perform actual tests
			input, _ := os.Open(tc.testFileGenerator(testDir))
			want := tc.expectError
			err = unzipper.Unpack(context.Background(), input, testDir, target.NewOs(), config.NewConfig(tc.opts...))
			got := err != nil
			if got != want {
				t.Errorf("test case %d failed: %s\n%s", i, tc.name, err)
			}

		})
	}
}

// createTestZipNormal creates a test zip file in dstDir for testing
func createTestZipNormal(dstDir string) string {

	targetFile := filepath.Join(dstDir, "ZipNormal.zip")

	// create a temporary dir for files in zip archive
	tmpDir := target.CreateTmpDir()
	defer os.RemoveAll(tmpDir)

	// prepare generated zip+writer
	zipWriter := createZip(targetFile)

	// prepare testfile for be added to zip
	f1 := createTestFile(filepath.Join(tmpDir, "test"), "foobar content")
	defer f1.Close()

	// write file into zip
	w1, err := zipWriter.Create("test")
	if err != nil {
		panic(err)
	}
	if _, err := io.Copy(w1, f1); err != nil {
		panic(err)
	}

	// close zip
	zipWriter.Close()

	// return path to zip
	return targetFile
}

// createTestZipWindows creates a test zip with windows file pathes file in dstDir for testing
func createTestZipWindows(dstDir string) string {

	targetFile := filepath.Join(dstDir, "ZipWindows.zip")

	// create a temporary dir for files in zip archive
	tmpDir := target.CreateTmpDir()
	defer os.RemoveAll(tmpDir)

	// prepare generated zip+writer
	zipWriter := createZip(targetFile)

	// prepare testfile for be added to zip
	f1 := createTestFile(filepath.Join(tmpDir, "test"), "foobar content")
	defer f1.Close()

	// write file into zip
	w1, err := zipWriter.Create(`exampledir\foo\bar\test`)
	if err != nil {
		panic(err)
	}
	if _, err := io.Copy(w1, f1); err != nil {
		panic(err)
	}

	// close zip
	zipWriter.Close()

	// return path to zip
	return targetFile
}

// TestZipUnpackIllegalNames test with various testcases the implementation of zip.Unpack
func TestZipUnpackIllegalNames(t *testing.T) {

	// from: https://go.googlesource.com/go/+/refs/tags/go1.19.1/src/path/filepath/path_windows.go#19
	// from: https://stackoverflow.com/questions/1976007/what-characters-are-forbidden-in-windows-and-linux-directory-names
	// removed `/` and `\` from tests, bc/ the zip lib cannot create directories as testfile
	var reservedNames []string
	var forbiddenCharacters []string

	if runtime.GOOS == "windows" {
		reservedNames = []string{
			"CON", "PRN", "AUX", "NUL",
			"COM1", "COM2", "COM3", "COM4", "COM5", "COM6", "COM7", "COM8", "COM9",
			"LPT1", "LPT2", "LPT3", "LPT4", "LPT5", "LPT6", "LPT7", "LPT8", "LPT9",
		}
		forbiddenCharacters = []string{`<`, `>`, `:`, `"`, `|`, `?`, `*`}
		for i := 0; i <= 31; i++ {
			fmt.Println(string(byte(i)))
			forbiddenCharacters = append(forbiddenCharacters, string(byte(i)))
		}
	} else {
		forbiddenCharacters = []string{"\x00"}
	}

	// test reserved names and forbidden chars
	unzipper := NewZip(config.NewConfig())
	for i, name := range append(reservedNames, forbiddenCharacters...) {
		t.Run(fmt.Sprintf("test %d %x", i, name), func(t *testing.T) {

			// create testing directory
			testDir, err := os.MkdirTemp(os.TempDir(), "test*")
			if err != nil {
				t.Errorf(err.Error())
			}
			testDir = filepath.Clean(testDir) + string(os.PathSeparator)
			defer os.RemoveAll(testDir)

			// perform actual tests
			tFile := createTestZipWithCompressedFilename(testDir, name)
			input, _ := os.Open(tFile)
			// perform test
			err = unzipper.Unpack(context.Background(), input, testDir)
			if err == nil {
				t.Errorf("test case %d failed: test %s\n%s", i, name, err)
			}

		})

	}
}

// createTestZipWithCompressedFilename creates a test zip with compressedFilename as name in the archive in dstDir for testing
func createTestZipWithCompressedFilename(dstDir, compressedFilename string) string {

	targetFile := filepath.Join(dstDir, "ZipWithCompressedFilename.zip")

	// create a temporary dir for files in zip archive
	tmpDir := target.CreateTmpDir()
	defer os.RemoveAll(tmpDir)

	// prepare generated zip+writer
	zipWriter := createZip(targetFile)

	// prepare testfile for be added to zip
	f1 := createTestFile(filepath.Join(tmpDir, "test"), "foobar content")
	defer f1.Close()

	// write files with illegal names into zip

	w1, err := zipWriter.Create(compressedFilename)
	if err != nil {
		panic(err)
	}
	if _, err := io.Copy(w1, f1); err != nil {
		panic(err)
	}

	// close zip
	zipWriter.Close()

	// return path to zip
	return targetFile
}

// createTestZipPathtraversal creates a test with a filename path traversal zip file in dstDir for testing
func createTestZipPathtraversal(dstDir string) string {

	targetFile := filepath.Join(dstDir, "ZipTraversal.zip")

	// create a temporary dir for files in zip archive
	tmpDir := target.CreateTmpDir()
	defer os.RemoveAll(tmpDir)

	// prepare generated zip+writer
	zipWriter := createZip(targetFile)

	// prepare testfile for be added to zipzip
	f1 := createTestFile(filepath.Join(tmpDir, "test"), "foobar content")
	defer f1.Close()

	// write file into zip
	w1, err := zipWriter.Create("../test")
	if err != nil {
		panic(err)
	}
	if _, err := io.Copy(w1, f1); err != nil {
		panic(err)
	}

	// close zip
	zipWriter.Close()

	// return path to zip
	return targetFile
}

// createTestZipNormalFiveFiles creates a test zip file with five files in dstDir for testing
func createTestZipNormalFiveFiles(dstDir string) string {

	targetFile := filepath.Join(dstDir, "ZipNormalFiveFiles.zip")

	// create a temporary dir for files in zip archive
	tmpDir := target.CreateTmpDir()
	defer os.RemoveAll(tmpDir)

	// prepare generated zip+writer
	zipWriter := createZip(targetFile)

	for i := 0; i < 5; i++ {
		// prepare testfile for be added to zip
		fName := fmt.Sprintf("test%d", i)
		f1 := createTestFile(filepath.Join(tmpDir, fName), "foobar content")
		defer f1.Close()

		// write file into zip
		w1, err := zipWriter.Create(fName)
		if err != nil {
			panic(err)
		}
		if _, err := io.Copy(w1, f1); err != nil {
			panic(err)
		}
	}

	// close zip
	zipWriter.Close()

	// return path to zip
	return targetFile
}

// createTestZipWithSymlink creates a test zip file with a legit sym link in dstDir for testing
func createTestZipWithSymlink(dstDir string) string {

	targetFile := filepath.Join(dstDir, "ZipNormalWithSymlink.zip")

	// prepare generated zip+writer
	zipWriter := createZip(targetFile)

	// add link to archive
	addLinkToZipArchive(zipWriter, "legitLinkName", "legitLinkTarget")

	// close zip
	zipWriter.Close()

	// return path to zip
	return targetFile
}

// createTestZipWithSymlinkPathTraversalName creates a test zip file, with a symlink, which filename contains a path traversal, in dstDir for testing
func createTestZipWithSymlinkPathTraversalName(dstDir string) string {

	targetFile := filepath.Join(dstDir, "createTestZipWithSymlinkPathTraversalName.zip")

	// prepare generated zip+writer
	zipWriter := createZip(targetFile)

	// add link to archive
	addLinkToZipArchive(zipWriter, "../malicousLink", "nirvana")

	// close zip
	zipWriter.Close()

	// return path to zip
	return targetFile
}

// createTestZipWithSymlinkAbsolutPath creates a test zip file, with a symlink to a absolut path, in dstDir for testing
func createTestZipWithSymlinkAbsolutPath(dstDir string) string {

	targetFile := filepath.Join(dstDir, "ZipWithSymlinkTargetAbsolutPath.zip")

	// prepare generated zip+writer
	zipWriter := createZip(targetFile)

	// add link to archive
	addLinkToZipArchive(zipWriter, "maliciousLink", "/etc/passwd")

	// close zip
	zipWriter.Close()

	// return path to zip
	return targetFile
}

// createTestZipWithSymlinkTargetPathTraversal creates a test zip file, with a path traversal in the link target, in dstDir for testing
func createTestZipWithSymlinkTargetPathTraversal(dstDir string) string {

	targetFile := filepath.Join(dstDir, "ZipWithSymlinkTargetPathTraversal.zip")

	// prepare generated zip+writer
	zipWriter := createZip(targetFile)

	// add link to archive
	addLinkToZipArchive(zipWriter, "maliciousLink", "../malicousLinkTarget")

	// close zip
	zipWriter.Close()

	// return path to zip
	return targetFile
}

// addLinkToZipArchive writes symlink linkName to linkTarget into zipWriter
func addLinkToZipArchive(zipWriter *zip.Writer, linkName string, linkTarget string) {

	// create a temporary dir for files in zip archive
	tmpDir := target.CreateTmpDir()
	defer os.RemoveAll(tmpDir)

	// create dummy link to get data structure
	dummyLink := filepath.Join(tmpDir, "dummylink")
	if err := os.Symlink("nirvana", dummyLink); err != nil {
		panic(err)
	}

	// get file stats for testing operating system
	info, err := os.Lstat(dummyLink)
	if err != nil {
		panic(err)
	}

	// get file header
	header, err := zip.FileInfoHeader(info)
	if err != nil {
		panic(err)
	}

	// adjust file headers
	header.Name = linkName
	header.Method = zip.Deflate

	// create writer for link
	writer, err := zipWriter.CreateHeader(header)
	if err != nil {
		panic(err)
	}

	// Write symlink's target to writer - file's body for symlinks is the symlink target.
	if _, err := writer.Write([]byte(linkTarget)); err != nil {
		panic(err)
	}
}

// createZip creates a new zip file in filePath
func createZip(filePath string) *zip.Writer {
	targetFile := filepath.Join(filePath)
	archive, err := os.Create(targetFile)
	if err != nil {
		panic(err)
	}
	return zip.NewWriter(archive)
}

// createTestFile creates a file under path containing content
func createTestFile(path string, content string) *os.File {
	byteArray := []byte(content)
	err := os.WriteFile(path, byteArray, 0644)
	if err != nil {
		panic(err)
	}
	newFile, err := os.Open(path)
	if err != nil {
		panic(err)
	}
	return newFile
}

// createTestTarWithSymlink is a helper function to generate test content
func createTestZipWithZipSlip(dstDir string) string {

	zipFile := filepath.Join(dstDir, "ZipWithZipSlip.tar")

	// create a temporary dir for files in tar archive
	tmpDir := target.CreateTmpDir()
	defer os.RemoveAll(tmpDir)

	// prepare generated zip+writer
	zipWriter := createZip(zipFile)

	// add symlinks
	addLinkToZipArchive(zipWriter, "sub/to-parent", "../")
	addLinkToZipArchive(zipWriter, "sub/to-parent/one-above", "../")

	// close zip
	zipWriter.Close()

	// return path to zip
	return zipFile
}<|MERGE_RESOLUTION|>--- conflicted
+++ resolved
@@ -23,18 +23,6 @@
 		expectError       bool
 	}{
 		{
-<<<<<<< HEAD
-			name:           "normal zip",
-			inputGenerator: createTestZipNormal,
-			opts:           []config.ConfigOption{},
-			expectError:    false,
-		},
-		{
-			name:           "normal zip with 5 files, but extraction limit",
-			inputGenerator: createTestZipNormalFiveFiles,
-			opts:           []config.ConfigOption{config.WithMaxFiles(1)},
-			expectError:    true,
-=======
 			name:              "normal zip",
 			testFileGenerator: createTestZipNormal,
 			opts:              []config.ConfigOption{},
@@ -45,7 +33,6 @@
 			testFileGenerator: createTestZipNormalFiveFiles,
 			opts:              []config.ConfigOption{},
 			expectError:       false,
->>>>>>> 5fd93b08
 		},
 		{
 			name:              "normal zip with 5 files, but extraction limit",
